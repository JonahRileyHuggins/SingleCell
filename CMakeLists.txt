--- conflicted
+++ resolved
@@ -75,7 +75,6 @@
     # Update library search path
 endif()
 
-<<<<<<< HEAD
 # --- libsbml ---
 find_library(LIBSBML_LIB
     NAMES sbml libsbml libsbml.so libsbml.a
@@ -122,12 +121,6 @@
     # Update library search path
     list(APPEND CMAKE_PREFIX_PATH ${LIBSBML_DIR}/install)
 endif()
-=======
-# list(APPEND CMAKE_PREFIX_PATH ${LIBXML_DIR}/install)
-# set(LIBXML_LIBRARY "${LIBXML_DIR}/build/libxml2.so")
-# set(LIBXML_INCLUDE_DIR "${LIBXML_DIR}/include/libxml/")
-
->>>>>>> 4dd1434a
 
 # --- Run AMICI build scripts at configure time (simple approach) ---
 set(AMICI_DIR "${THIRD_PARTY_DIR}/AMICI")
@@ -193,10 +186,6 @@
 add_subdirectory(extern/libxml2)
 add_subdirectory(extern/muparser)
 add_subdirectory(extern/libsbml)
-<<<<<<< HEAD
-# add_dependencies(sbml xml2)
-=======
->>>>>>> 4dd1434a
 
 # === Source Files ===
 set(SINGLECELL_SRC_LIST
